--- conflicted
+++ resolved
@@ -12,12 +12,7 @@
     paths = [
         # Exclude test files as they often contain dummy/fake data
         '''.*_test\.go$''',
-<<<<<<< HEAD
         '''(go.mod|go.sum)$''',
         # Exclude documentation files with example tokens
         '''CLAUDE\.md$'''
-    ] 
-=======
-        '''(go.mod|go.sum)$'''
-    ]
->>>>>>> 2910a05d
+    ] 