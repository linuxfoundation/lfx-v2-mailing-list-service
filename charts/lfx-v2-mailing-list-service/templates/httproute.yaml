# Copyright The Linux Foundation and each contributor to LFX.
# SPDX-License-Identifier: MIT
---
apiVersion: gateway.networking.k8s.io/v1
kind: HTTPRoute
metadata:
  name: {{.Chart.Name}}
  namespace: {{.Values.lfx.namespace}}
spec:
<<<<<<< HEAD
    parentRefs:
    - name: {{.Values.traefik.gateway.name}}
      namespace: {{.Values.traefik.gateway.namespace}}
    hostnames:
    - "lfx-api.{{.Values.lfx.domain}}"
    rules:
    # Main application endpoints (with authentication)
    - matches:
      - path:
          type: Exact
          value: /groupsio
      - path:
          type: PathPrefix
          value: /groupsio/
      {{- if .Values.heimdall.enabled}}
      filters:
      - type: ExtensionRef
        extensionRef:
          group: traefik.io
          kind: Middleware
          name: heimdall
      {{- end}}
      backendRefs:
      - name: {{.Chart.Name}}
        port: {{.Values.service.port}}
=======
  parentRefs:
  - name: {{ .Values.traefik.gateway.name }}
    namespace: {{ .Values.traefik.gateway.namespace }}
  hostnames:
  - "lfx-api.{{ .Values.lfx.domain }}"
  rules:
  # Main application endpoints (with authentication)
  - matches:
    - path:
        type: Exact
        value: /groupsio
    - path:
        type: PathPrefix
        value: /groupsio/
    {{- if .Values.heimdall.enabled }}
    filters:
    - type: ExtensionRef
      extensionRef:
        group: traefik.io
        kind: Middleware
        name: heimdall-forward-body
    {{- end }}
    backendRefs:
    - name: {{ .Chart.Name }}
      port: {{ .Values.service.port }}
>>>>>>> 2910a05d
<|MERGE_RESOLUTION|>--- conflicted
+++ resolved
@@ -7,33 +7,6 @@
   name: {{.Chart.Name}}
   namespace: {{.Values.lfx.namespace}}
 spec:
-<<<<<<< HEAD
-    parentRefs:
-    - name: {{.Values.traefik.gateway.name}}
-      namespace: {{.Values.traefik.gateway.namespace}}
-    hostnames:
-    - "lfx-api.{{.Values.lfx.domain}}"
-    rules:
-    # Main application endpoints (with authentication)
-    - matches:
-      - path:
-          type: Exact
-          value: /groupsio
-      - path:
-          type: PathPrefix
-          value: /groupsio/
-      {{- if .Values.heimdall.enabled}}
-      filters:
-      - type: ExtensionRef
-        extensionRef:
-          group: traefik.io
-          kind: Middleware
-          name: heimdall
-      {{- end}}
-      backendRefs:
-      - name: {{.Chart.Name}}
-        port: {{.Values.service.port}}
-=======
   parentRefs:
   - name: {{ .Values.traefik.gateway.name }}
     namespace: {{ .Values.traefik.gateway.namespace }}
@@ -58,5 +31,4 @@
     {{- end }}
     backendRefs:
     - name: {{ .Chart.Name }}
-      port: {{ .Values.service.port }}
->>>>>>> 2910a05d
+      port: {{ .Values.service.port }}