# Copyright The Linux Foundation and each contributor to LFX.
# SPDX-License-Identifier: MIT
---
apiVersion: heimdall.dadrus.github.com/v1alpha4
kind: RuleSet
metadata:
  name: {{.Chart.Name}}
  namespace: {{.Release.Namespace}}
spec:
  rules:
    # GroupsIO Services endpoints
    - id: "rule:lfx:lfx-v2-mailing-list-service:groupsio-services:create"
      match:
        methods:
          - POST
        routes:
          - path: /groupsio/services
      execute:
        - authenticator: oidc
        - authenticator: anonymous_authenticator
        {{- if .Values.app.use_oidc_contextualizer}}
        - contextualizer: oidc_contextualizer
<<<<<<< HEAD
        {{- end}}
        {{- if .Values.openfga.enabled}}
        # TODO: update this authorizer check once we have a way to get the project_uid from the request body.
        # Check that user has writer permission on the project
        - authorizer: allow_all
=======
        {{- end }}
        {{- if .Values.openfga.enabled }}
        - authorizer: json_content_type
        - authorizer: openfga_check
          config:
            values:
              relation: writer
              object: "project:{{ "{{- .Request.Body.project_uid -}}" }}"
>>>>>>> 2910a05d
        {{- else }}
        # When OpenFGA is disabled, allow all requests
        # (Only meant for *local development* because OpenFGA should be enabled when deployed)
        - authorizer: allow_all
        {{- end }}
        - finalizer: create_jwt
          config:
            values:
              aud: {{ .Values.app.audience }}

    - id: "rule:lfx:lfx-v2-mailing-list-service:groupsio-services:get"
      match:
        methods:
          - GET
        routes:
<<<<<<< HEAD
          - path: /groupsio/services/:uid
=======
          - path: /groupsio/mailing-lists
>>>>>>> 2910a05d
      execute:
        - authenticator: oidc
        - authenticator: anonymous_authenticator
        {{- if .Values.app.use_oidc_contextualizer }}
        - contextualizer: oidc_contextualizer
        {{- end }}
        {{- if .Values.openfga.enabled }}
<<<<<<< HEAD
        - authorizer: openfga_check
          config:
            values:
              relation: viewer
              object: "groupsio_service:{{ "{{- .Request.URL.Captures.uid -}}" }}"
=======
        - authorizer: json_content_type
        - authorizer: openfga_check
          config:
            values:
              relation: writer
              object: "groupsio_service:{{ "{{- .Request.Body.service_uid -}}" }}"
>>>>>>> 2910a05d
        {{- else }}
        - authorizer: allow_all
        {{- end }}
        - finalizer: create_jwt
          config:
            values:
              aud: {{ .Values.app.audience }}

    - id: "rule:lfx:lfx-v2-mailing-list-service:groupsio-services:update"
      match:
        methods:
          - PUT
        routes:
          - path: /groupsio/services/:uid
      execute:
        - authenticator: oidc
        - authenticator: anonymous_authenticator
        {{- if .Values.app.use_oidc_contextualizer }}
        - contextualizer: oidc_contextualizer
        {{- end }}
        {{- if .Values.openfga.enabled }}
        - authorizer: openfga_check
          config:
            values:
              relation: writer
              object: "groupsio_service:{{ "{{- .Request.URL.Captures.uid -}}" }}"
        {{- else }}
        - authorizer: allow_all
        {{- end }}
        - finalizer: create_jwt
          config:
            values:
              aud: {{ .Values.app.audience }}

<<<<<<< HEAD
    - id: "rule:lfx:lfx-v2-mailing-list-service:groupsio-services:delete"
      match:
        methods:
          - DELETE
        routes:
          - path: /groupsio/services/:uid
      execute:
        - authenticator: oidc
        - authenticator: anonymous_authenticator
        {{- if .Values.app.use_oidc_contextualizer }}
        - contextualizer: oidc_contextualizer
        {{- end }}
        {{- if .Values.openfga.enabled }}
        - authorizer: openfga_check
          config:
            values:
              relation: owner
              object: "groupsio_service:{{ "{{- .Request.URL.Captures.uid -}}" }}"
        {{- else }}
        # When OpenFGA is disabled, allow all requests
        # (Only meant for *local development* because OpenFGA should be enabled when deployed)
        - authorizer: allow_all
        {{- end }}
        - finalizer: create_jwt
          config:
            values:
              aud: {{ .Values.app.audience }}

    # GroupsIO Mailing List endpoints
    - id: "rule:lfx:lfx-v2-mailing-list-service:groupsio-mailing-list:create"
=======
    - id: "rule:lfx:lfx-v2-mailing-list-service:groupsio-services:update"
>>>>>>> 2910a05d
      match:
        methods:
          - POST
        routes:
          - path: /groupsio/mailing-lists
      execute:
        - authenticator: oidc
        - authenticator: anonymous_authenticator
        {{- if .Values.app.use_oidc_contextualizer }}
        - contextualizer: oidc_contextualizer
        {{- end }}
        {{- if .Values.openfga.enabled }}
        # TODO: update this authorizer check once we have a way to get the parent_uid from the request body.
        # Check that user has writer permission on the parent service
        - authorizer: allow_all
        {{- else }}
        - authorizer: allow_all
        {{- end }}
        - finalizer: create_jwt
          config:
            values:
              aud: {{ .Values.app.audience }}

<<<<<<< HEAD
    - id: "rule:lfx:lfx-v2-mailing-list-service:groupsio-mailing-list:get"
      match:
        methods:
          - GET
        routes:
          - path: /groupsio/mailing-lists/:uid
      execute:
        - authenticator: oidc
        - authenticator: anonymous_authenticator
        {{- if .Values.app.use_oidc_contextualizer }}
        - contextualizer: oidc_contextualizer
        {{- end }}
        {{- if .Values.openfga.enabled }}
        - authorizer: openfga_check
          config:
            values:
              relation: viewer
              object: "groupsio_mailing_list:{{ "{{- .Request.URL.Captures.uid -}}" }}"
        {{- else }}
        - authorizer: allow_all
        {{- end }}
        - finalizer: create_jwt
          config:
            values:
              aud: {{ .Values.app.audience }}

    - id: "rule:lfx:lfx-v2-mailing-list-service:groupsio-mailing-list:update"
=======
    - id: "rule:lfx:lfx-v2-mailing-list-service:groupsio-services:delete"
>>>>>>> 2910a05d
      match:
        methods:
          - PUT
        routes:
          - path: /groupsio/mailing-lists/:uid
      execute:
        - authenticator: oidc
        - authenticator: anonymous_authenticator
        {{- if .Values.app.use_oidc_contextualizer }}
        - contextualizer: oidc_contextualizer
        {{- end }}
        {{- if .Values.openfga.enabled }}
        - authorizer: openfga_check
          config:
            values:
              relation: writer
              object: "groupsio_mailing_list:{{ "{{- .Request.URL.Captures.uid -}}" }}"
        {{- else }}
        - authorizer: allow_all
        {{- end }}
        - finalizer: create_jwt
          config:
            values:
<<<<<<< HEAD
              aud: {{ .Values.app.audience }}

    - id: "rule:lfx:lfx-v2-mailing-list-service:groupsio-mailing-list:delete"
      match:
        methods:
          - DELETE
        routes:
          - path: /groupsio/mailing-lists/:uid
      execute:
        - authenticator: oidc
        - authenticator: anonymous_authenticator
        {{- if .Values.app.use_oidc_contextualizer }}
        - contextualizer: oidc_contextualizer
        {{- end }}
        {{- if .Values.openfga.enabled }}
        - authorizer: openfga_check
          config:
            values:
              relation: owner
              object: "groupsio_mailing_list:{{ "{{- .Request.URL.Captures.uid -}}" }}"
        {{- else }}
        - authorizer: allow_all
        {{- end }}
        - finalizer: create_jwt
          config:
            values:
=======
>>>>>>> 2910a05d
              aud: {{ .Values.app.audience }}<|MERGE_RESOLUTION|>--- conflicted
+++ resolved
@@ -20,22 +20,15 @@
         - authenticator: anonymous_authenticator
         {{- if .Values.app.use_oidc_contextualizer}}
         - contextualizer: oidc_contextualizer
-<<<<<<< HEAD
-        {{- end}}
-        {{- if .Values.openfga.enabled}}
-        # TODO: update this authorizer check once we have a way to get the project_uid from the request body.
-        # Check that user has writer permission on the project
-        - authorizer: allow_all
-=======
         {{- end }}
         {{- if .Values.openfga.enabled }}
         - authorizer: json_content_type
+
         - authorizer: openfga_check
           config:
             values:
               relation: writer
               object: "project:{{ "{{- .Request.Body.project_uid -}}" }}"
->>>>>>> 2910a05d
         {{- else }}
         # When OpenFGA is disabled, allow all requests
         # (Only meant for *local development* because OpenFGA should be enabled when deployed)
@@ -51,32 +44,19 @@
         methods:
           - GET
         routes:
-<<<<<<< HEAD
           - path: /groupsio/services/:uid
-=======
-          - path: /groupsio/mailing-lists
->>>>>>> 2910a05d
-      execute:
-        - authenticator: oidc
-        - authenticator: anonymous_authenticator
-        {{- if .Values.app.use_oidc_contextualizer }}
-        - contextualizer: oidc_contextualizer
-        {{- end }}
-        {{- if .Values.openfga.enabled }}
-<<<<<<< HEAD
+      execute:
+        - authenticator: oidc
+        - authenticator: anonymous_authenticator
+        {{- if .Values.app.use_oidc_contextualizer }}
+        - contextualizer: oidc_contextualizer
+        {{- end }}
+        {{- if .Values.openfga.enabled }}
         - authorizer: openfga_check
           config:
             values:
               relation: viewer
               object: "groupsio_service:{{ "{{- .Request.URL.Captures.uid -}}" }}"
-=======
-        - authorizer: json_content_type
-        - authorizer: openfga_check
-          config:
-            values:
-              relation: writer
-              object: "groupsio_service:{{ "{{- .Request.Body.service_uid -}}" }}"
->>>>>>> 2910a05d
         {{- else }}
         - authorizer: allow_all
         {{- end }}
@@ -111,7 +91,6 @@
             values:
               aud: {{ .Values.app.audience }}
 
-<<<<<<< HEAD
     - id: "rule:lfx:lfx-v2-mailing-list-service:groupsio-services:delete"
       match:
         methods:
@@ -140,11 +119,8 @@
             values:
               aud: {{ .Values.app.audience }}
 
-    # GroupsIO Mailing List endpoints
+      # GroupsIO Mailing List endpoints
     - id: "rule:lfx:lfx-v2-mailing-list-service:groupsio-mailing-list:create"
-=======
-    - id: "rule:lfx:lfx-v2-mailing-list-service:groupsio-services:update"
->>>>>>> 2910a05d
       match:
         methods:
           - POST
@@ -157,18 +133,21 @@
         - contextualizer: oidc_contextualizer
         {{- end }}
         {{- if .Values.openfga.enabled }}
-        # TODO: update this authorizer check once we have a way to get the parent_uid from the request body.
-        # Check that user has writer permission on the parent service
-        - authorizer: allow_all
-        {{- else }}
-        - authorizer: allow_all
-        {{- end }}
-        - finalizer: create_jwt
-          config:
-            values:
-              aud: {{ .Values.app.audience }}
-
-<<<<<<< HEAD
+        - authorizer: json_content_type
+        
+        - authorizer: openfga_check
+          config:
+            values:
+              relation: writer
+              object: "groupsio_service:{{ "{{- .Request.Body.service_uid -}}" }}"
+        {{- else }}
+        - authorizer: allow_all
+        {{- end }}
+        - finalizer: create_jwt
+          config:
+            values:
+              aud: {{ .Values.app.audience }}
+
     - id: "rule:lfx:lfx-v2-mailing-list-service:groupsio-mailing-list:get"
       match:
         methods:
@@ -196,9 +175,6 @@
               aud: {{ .Values.app.audience }}
 
     - id: "rule:lfx:lfx-v2-mailing-list-service:groupsio-mailing-list:update"
-=======
-    - id: "rule:lfx:lfx-v2-mailing-list-service:groupsio-services:delete"
->>>>>>> 2910a05d
       match:
         methods:
           - PUT
@@ -222,7 +198,6 @@
         - finalizer: create_jwt
           config:
             values:
-<<<<<<< HEAD
               aud: {{ .Values.app.audience }}
 
     - id: "rule:lfx:lfx-v2-mailing-list-service:groupsio-mailing-list:delete"
@@ -249,6 +224,4 @@
         - finalizer: create_jwt
           config:
             values:
-=======
->>>>>>> 2910a05d
               aud: {{ .Values.app.audience }}